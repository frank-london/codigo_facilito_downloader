![Repo Banner](https://i.imgur.com/I6zFXds.png)

<div align="center">

<h1 style="border-bottom: none">
    <b><a href="#">Codigo Facilito Downloader</a></b>
</h1>

Descarga automatizada de los cursos de `Codigo Facilito `con un script creado en `Python` utilizando `yt-dlp` como un subproceso.

![GitHub repo size](https://img.shields.io/github/repo-size/ivansaul/codigo_facilito_downloader)
![GitHub stars](https://img.shields.io/github/stars/ivansaul/codigo_facilito_downloader)
![GitHub forks](https://img.shields.io/github/forks/ivansaul/codigo_facilito_downloader)
[![License: MIT](https://img.shields.io/badge/License-MIT-yellow.svg)](https://opensource.org/licenses/MIT) 
[![Discord](https://img.shields.io/badge/-Discord-424549?style=social&logo=discord)](https://discord.gg/tDvybtJ7y9)

</div>

---

## Instalación

El script utiliza **Playwright & Firefox & ffmpeg**, así que asegúrate de tener instalados previamente en tu ordenador.

### **Linux**

**En Ubuntu:**

```bash
# Actualiza los repositorios
sudo apt update -y
# Instalar firefox, ffmpeg y pipx
sudo apt install firefox ffmpeg pipx -y
# Agregar pipx al PATH
pipx ensurepath
```

**En Archlinux:**

```bash
# Actualiza los repositorios
sudo pacman -Syu
# Instalar firefox, ffmpeg y pipx
sudo pacman -S firefox ffmpeg python-pipx
# Agregar pipx al PATH
pipx ensurepath
```

### **Windows**

[!IMPORTANT]
> Los pasos que se muestran, son a través de [Scoop][scoop].

```bash
# Instalar Python
scoop bucket add main
scoop install python
# Instalar Firefox
scoop bucket add extras
scoop install extras/firefox
# Instalar ffmpeg
scoop bucket add main
scoop install main/ffmpeg
# Instalar pipx
scoop bucket add main
scoop install main/pipx
# Agrega pipx al PATH
pipx ensurepath
```

### **MacOS**

```bash
# Actualiza los repositorios
brew update
# Instalar firefox, ffmpeg y pipx
brew install firefox ffmpeg pipx
# Agregar pipx al PATH
pipx ensurepath
```

## Instrucciones

1. Clona el repositorio

```bash
# Clone el repositorio
git clone https://github.com/ivansaul/codigo_facilito_downloader.git
# Ir al directorio
cd codigo_facilito_downloader
```

2. Instala sus dependencias y activa el entorno virtual

```bash
# Instala poetry
pipx install poetry
# Instala las dependencias
poetry install
# Activa el entorno virtual
poetry shell
```

<<<<<<< HEAD
El script te pedira tu correo y contraseña y la url del curso a descargar (la url debe ser de cualquier video del curso)
=======
3. Iniciar sesión a través de la consola con tus credenciales de Codigo Facilito.
>>>>>>> a7e97ba5

```console
$ python coco.py login

What's your email?: test@email.com    
Confirm your email?: test@email.com
What's your password?: facilito123
Confirm your password?: facilito123
```

<<<<<<< HEAD
> [!IMPORTANT]
> La url debe ser de un video cualquiera del curso, como se muestra en el ejemplo `https:.../videos/...`

3. Finalmente para descargar los vídeos ejecute.
=======
4. Descarga un video o un curso
>>>>>>> a7e97ba5

```bash
$ python coco.py download

Url: https://codigofacilito.com/cursos/flutter-profesional
Quality (best, 1080, 720, 480, 360, worst) [best]: best
⠹ Processing...
⠹ Downloading...
✓ Done!
```

```bash
$ python coco.py download

Url: https://codigofacilito.com/videos/icon
Quality (best, 1080, 720, 480, 360, worst) [best]: 480
⠹ Processing...
⠹ Downloading...
⠹ Icon  ...
✓ Done!
```

> [!IMPORTANT]
> Por defecto, el script descarga los videos con la mejor calidad disponible(best), pero puedes elegir entre [worst, 360, 480, 720, 1080 o best].

> [!IMPORTANT]
> Revisa los logs(`cli.log`) de la consola para ver un registro de los videos que por algún motivo no se pudieron descargar.

> [!TIP]
> Si por algun motivo se cancela la descarga. Puedes retomarlo con el comando `python coco.py download`

<<<<<<< HEAD
## Descargas en Lote
Para descargar en lote debes generar el archivo `data.json` siguiendo el paso 2 de las instrucciones, luego debes copiar el archivo data.json a la carpeta data (si no existe creala). 
El formato seria el siguiente:
```
.
└── codigo-facilito-downloader/
    ├── facilito.py
    ├── bulk-downloader.py
    ├── data.json <-- Generado por facilito.py
    └── data <-- Carpeta para descargar en lote/
        ├── 1. data.json <-- Taller para crear un chat con Flutter y Firebase
        ├── 2. data.json <-- Taller de introducción a Jetpack compose
        └── 3. data.json <-- Taller Práctico - Clases del Bootcamp Next.js
```
Utiliza el formato numerado para dar prioridad al curso  que deseas bajar primero. El script buscará la carpeta "data" y recorrerá todos los archivos `.json` que se encuentren en el.
###  Ejecutando Bulk Downloader
Para descargar solo debes ejecutar el comando:
```bash
Usage: python bulk-downloader.py [OPTIONS]

Options:
  -d [yt-dlp|wget|aria2]      Select the external downloader (yt-dlp, or aria2). Default: yt-dlp.
  -q [360|480|720|1080|best]  Select the video quality (360, 480, 720, 1080 or best). Default: best
  --help                      Show this message and exit.

Examples: 
  python bulk-downloader.py -q 1080
  python bulk-downloader.py -d aria2
  python bulk-downloader.py -d yt-dlp -q 720
  python bulk-downloader.py --help
```

## Bootcamp (Improve)
Ejecutar el script `bootcamp.py` para obtener la información del bootcamp.
Se guardara en el archivo `bootcamp.json` luego puedes descargarlas siguiendo los pasos de la sección anterior.
```bash
python bootcamp.py
Enter bootcamp url ex: https://codigofacilito.com/programas/python-avanzado
```
=======
## Contribuidores

<a href="https://github.com/ivansaul/codigo_facilito_downloader/graphs/contributors">
  <img src="https://contrib.rocks/image?repo=ivansaul/codigo_facilito_downloader" />
</a>
>>>>>>> a7e97ba5

# **Aviso de Uso**

Este proyecto se realiza con fines exclusivamente educativos y de aprendizaje. El código proporcionado se ofrece "tal cual" sin ninguna garantía de su funcionamiento o idoneidad para ningún propósito específico.

No me hago responsable por cualquier mal uso, daño o consecuencia que pueda surgir del uso de este proyecto. Es responsabilidad del usuario utilizarlo de manera adecuada y dentro de los límites legales y éticos.

# Descubre Más

Aquí tienes una lista de algunos de mis otros repositorios. ¡Échales un vistazo!

[![Bookmark Style Card](https://svg.bookmark.style/api?url=https://github.com/ivansaul/codigo_facilito_downloader&mode=light&style=horizontal)](https://github.com/ivansaul/codigo_facilito_downloader)
[![Bookmark Style Card](https://svg.bookmark.style/api?url=https://github.com/ivansaul/platzi-downloader&mode=light&style=horizontal)](https://github.com/ivansaul/platzi-downloader)
[![Bookmark Style Card](https://svg.bookmark.style/api?url=https://github.com/ivansaul/terabox_downloader&mode=light&style=horizontal)](https://github.com/ivansaul/terabox_downloader)
[![Bookmark Style Card](https://svg.bookmark.style/api?url=https://github.com/ivansaul/personal-portfolio&mode=light&style=horizontal)](https://github.com/ivansaul/personal-portfolio)
[![Bookmark Style Card](https://svg.bookmark.style/api?url=https://github.com/ivansaul/flutter_todo_app&mode=light&style=horizontal)](https://github.com/ivansaul/flutter_todo_app)
[![Bookmark Style Card](https://svg.bookmark.style/api?url=https://github.com/ivansaul/Flutter-UI-Kit&mode=light&style=horizontal)](https://github.com/ivansaul/Flutter-UI-Kit)


[cookies]: https://chrome.google.com/webstore/detail/get-cookiestxt-locally/cclelndahbckbenkjhflpdbgdldlbecc/related
[python]: https://www.python.org/downloads/
[ffmpeg]: https://ffmpeg.org
[firefox]: https://www.mozilla.org/en-US/firefox/new/
[geckodriver]: https://github.com/mozilla/geckodriver/releases
[yt-dlp]: https://github.com/yt-dlp/yt-dlp/wiki/Installation
[aria2]: https://github.com/aria2/aria2/releases/tag/release-1.36.0
[codespace]: https://github.com/codespaces
[demo]: https://youtu.be/GbQwB0hYvQU
[ffmpeg-win]:https://youtu.be/0zN9oZ98ZgE
[cloudflare-branch]:https://github.com/ivansaul/codigo_facilito_downloader/tree/feature/cloudflare
[scoop]:https://scoop.sh/<|MERGE_RESOLUTION|>--- conflicted
+++ resolved
@@ -101,11 +101,7 @@
 poetry shell
 ```
 
-<<<<<<< HEAD
-El script te pedira tu correo y contraseña y la url del curso a descargar (la url debe ser de cualquier video del curso)
-=======
 3. Iniciar sesión a través de la consola con tus credenciales de Codigo Facilito.
->>>>>>> a7e97ba5
 
 ```console
 $ python coco.py login
@@ -116,14 +112,7 @@
 Confirm your password?: facilito123
 ```
 
-<<<<<<< HEAD
-> [!IMPORTANT]
-> La url debe ser de un video cualquiera del curso, como se muestra en el ejemplo `https:.../videos/...`
-
-3. Finalmente para descargar los vídeos ejecute.
-=======
 4. Descarga un video o un curso
->>>>>>> a7e97ba5
 
 ```bash
 $ python coco.py download
@@ -155,53 +144,11 @@
 > [!TIP]
 > Si por algun motivo se cancela la descarga. Puedes retomarlo con el comando `python coco.py download`
 
-<<<<<<< HEAD
-## Descargas en Lote
-Para descargar en lote debes generar el archivo `data.json` siguiendo el paso 2 de las instrucciones, luego debes copiar el archivo data.json a la carpeta data (si no existe creala). 
-El formato seria el siguiente:
-```
-.
-└── codigo-facilito-downloader/
-    ├── facilito.py
-    ├── bulk-downloader.py
-    ├── data.json <-- Generado por facilito.py
-    └── data <-- Carpeta para descargar en lote/
-        ├── 1. data.json <-- Taller para crear un chat con Flutter y Firebase
-        ├── 2. data.json <-- Taller de introducción a Jetpack compose
-        └── 3. data.json <-- Taller Práctico - Clases del Bootcamp Next.js
-```
-Utiliza el formato numerado para dar prioridad al curso  que deseas bajar primero. El script buscará la carpeta "data" y recorrerá todos los archivos `.json` que se encuentren en el.
-###  Ejecutando Bulk Downloader
-Para descargar solo debes ejecutar el comando:
-```bash
-Usage: python bulk-downloader.py [OPTIONS]
-
-Options:
-  -d [yt-dlp|wget|aria2]      Select the external downloader (yt-dlp, or aria2). Default: yt-dlp.
-  -q [360|480|720|1080|best]  Select the video quality (360, 480, 720, 1080 or best). Default: best
-  --help                      Show this message and exit.
-
-Examples: 
-  python bulk-downloader.py -q 1080
-  python bulk-downloader.py -d aria2
-  python bulk-downloader.py -d yt-dlp -q 720
-  python bulk-downloader.py --help
-```
-
-## Bootcamp (Improve)
-Ejecutar el script `bootcamp.py` para obtener la información del bootcamp.
-Se guardara en el archivo `bootcamp.json` luego puedes descargarlas siguiendo los pasos de la sección anterior.
-```bash
-python bootcamp.py
-Enter bootcamp url ex: https://codigofacilito.com/programas/python-avanzado
-```
-=======
 ## Contribuidores
 
 <a href="https://github.com/ivansaul/codigo_facilito_downloader/graphs/contributors">
   <img src="https://contrib.rocks/image?repo=ivansaul/codigo_facilito_downloader" />
 </a>
->>>>>>> a7e97ba5
 
 # **Aviso de Uso**
 
